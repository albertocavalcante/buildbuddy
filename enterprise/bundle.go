package enterprise

import (
	"embed"
	"io/fs"
<<<<<<< HEAD
	"os"
	"path/filepath"
	"strings"
	"sync"

	"github.com/buildbuddy-io/buildbuddy/server/util/log"

	bazelgo "github.com/bazelbuild/rules_go/go/tools/bazel"
=======

	"github.com/buildbuddy-io/buildbuddy/server/util/fileresolver"
>>>>>>> b60cdacb
)

// NB: We cannot embed "static", "bazel-out", etc here, because when this
// package is built as dependency of the enterprise package, those files
// do not exist. Instead we bundle *, which never fails, although the
// resulting filesystem may be empty.
//
//go:embed *
var all embed.FS

<<<<<<< HEAD
type aliasFS struct {
	embed.FS
	remappedPaths map[string]string
}

func (a *aliasFS) Open(name string) (fs.File, error) {
	fileAlias, ok := a.remappedPaths[name]
	if ok {
		return a.FS.Open(fileAlias)
	}
	f, err := a.FS.Open(name)
	// If the file does not exist, attempt to read it from runfiles.
	// Otherwise, return the original result.
	if err != nil && os.IsNotExist(err) {
		// Fall back to bazel runfiles. Note the limitation here that we can only get
		// runfiles under the enterprise dir.
		runfile, err := bazelgo.Runfile(filepath.Join("enterprise", name))
		if err == nil {
			return os.Open(runfile)
		}
	}
	return f, err
}

var (
	getOnce sync.Once
	getFS   fs.FS
	getErr  error
)

func Get() (fs.FS, error) {
	getOnce.Do(func() {
		getFS, getErr = get()
	})
	return getFS, getErr
}

func get() (fs.FS, error) {
	afs := &aliasFS{
		FS:            all,
		remappedPaths: make(map[string]string, 0),
	}
	// This is annoying but necesary -- we bundle some binary files that
	// end up in a bazel-out/$arch/bin directory. Rather than try to read
	// them by their full name, which is $arch dependent, we glob them
	// and alias them under a path that does not contain the $arch
	// component. This path also matches what is present in the os.FS,
	// so callsites that read these files do not need to change at all.
	pathsToAlias := []string{
		"bazel-out/*/bin",
	}
	for _, p := range pathsToAlias {
		matches, err := fs.Glob(all, p)
		if err != nil {
			return nil, err
		}
		for _, match := range matches {
			fs.WalkDir(all, match, func(path string, d fs.DirEntry, err error) error {
				if path == match {
					return nil
				}
				// This basically takes a path like:
				//   'bazel-out/k8-fastbuild/bin/app/app_bundle.js'
				// and aliases it under the new name:
				//   'bin/app/app_bundle.js'
				// complaining if anything was already aliased there.
				unaliasedPath := strings.TrimPrefix(path, match+"/")
				if _, ok := afs.remappedPaths[unaliasedPath]; ok {
					log.Warningf("Named collision in bundled files: %q => %q", path, unaliasedPath)
					return nil
				}
				afs.remappedPaths[unaliasedPath] = path
				return nil
			})
		}
	}
	return afs, nil
=======
func Get() (fs.FS, error) {
	return fileresolver.GetBundleFS(all)
>>>>>>> b60cdacb
}<|MERGE_RESOLUTION|>--- conflicted
+++ resolved
@@ -3,19 +3,8 @@
 import (
 	"embed"
 	"io/fs"
-<<<<<<< HEAD
-	"os"
-	"path/filepath"
-	"strings"
-	"sync"
-
-	"github.com/buildbuddy-io/buildbuddy/server/util/log"
-
-	bazelgo "github.com/bazelbuild/rules_go/go/tools/bazel"
-=======
 
 	"github.com/buildbuddy-io/buildbuddy/server/util/fileresolver"
->>>>>>> b60cdacb
 )
 
 // NB: We cannot embed "static", "bazel-out", etc here, because when this
@@ -26,86 +15,6 @@
 //go:embed *
 var all embed.FS
 
-<<<<<<< HEAD
-type aliasFS struct {
-	embed.FS
-	remappedPaths map[string]string
-}
-
-func (a *aliasFS) Open(name string) (fs.File, error) {
-	fileAlias, ok := a.remappedPaths[name]
-	if ok {
-		return a.FS.Open(fileAlias)
-	}
-	f, err := a.FS.Open(name)
-	// If the file does not exist, attempt to read it from runfiles.
-	// Otherwise, return the original result.
-	if err != nil && os.IsNotExist(err) {
-		// Fall back to bazel runfiles. Note the limitation here that we can only get
-		// runfiles under the enterprise dir.
-		runfile, err := bazelgo.Runfile(filepath.Join("enterprise", name))
-		if err == nil {
-			return os.Open(runfile)
-		}
-	}
-	return f, err
-}
-
-var (
-	getOnce sync.Once
-	getFS   fs.FS
-	getErr  error
-)
-
-func Get() (fs.FS, error) {
-	getOnce.Do(func() {
-		getFS, getErr = get()
-	})
-	return getFS, getErr
-}
-
-func get() (fs.FS, error) {
-	afs := &aliasFS{
-		FS:            all,
-		remappedPaths: make(map[string]string, 0),
-	}
-	// This is annoying but necesary -- we bundle some binary files that
-	// end up in a bazel-out/$arch/bin directory. Rather than try to read
-	// them by their full name, which is $arch dependent, we glob them
-	// and alias them under a path that does not contain the $arch
-	// component. This path also matches what is present in the os.FS,
-	// so callsites that read these files do not need to change at all.
-	pathsToAlias := []string{
-		"bazel-out/*/bin",
-	}
-	for _, p := range pathsToAlias {
-		matches, err := fs.Glob(all, p)
-		if err != nil {
-			return nil, err
-		}
-		for _, match := range matches {
-			fs.WalkDir(all, match, func(path string, d fs.DirEntry, err error) error {
-				if path == match {
-					return nil
-				}
-				// This basically takes a path like:
-				//   'bazel-out/k8-fastbuild/bin/app/app_bundle.js'
-				// and aliases it under the new name:
-				//   'bin/app/app_bundle.js'
-				// complaining if anything was already aliased there.
-				unaliasedPath := strings.TrimPrefix(path, match+"/")
-				if _, ok := afs.remappedPaths[unaliasedPath]; ok {
-					log.Warningf("Named collision in bundled files: %q => %q", path, unaliasedPath)
-					return nil
-				}
-				afs.remappedPaths[unaliasedPath] = path
-				return nil
-			})
-		}
-	}
-	return afs, nil
-=======
 func Get() (fs.FS, error) {
 	return fileresolver.GetBundleFS(all)
->>>>>>> b60cdacb
 }