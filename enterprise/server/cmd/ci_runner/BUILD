load("@io_bazel_rules_go//go:def.bzl", "go_binary", "go_library")
load("@io_bazel_rules_docker//container:container.bzl", "container_image")

<<<<<<< HEAD
package(default_visibility = [
    "//enterprise:__subpackages__",
    "@buildbuddy_internal//enterprise:__subpackages__",
])
=======
package(
    default_visibility = [
        "//enterprise:__subpackages__",
        "@buildbuddy_internal//enterprise:__subpackages__",
    ],
)
>>>>>>> b60cdacb

go_library(
    name = "main",
    srcs = ["main.go"],
    importpath = "github.com/buildbuddy-io/buildbuddy/enterprise/server/cmd/ci_runner",
    deps = [
        "//enterprise/server/auth",
        "//enterprise/server/build_event_publisher",
        "//enterprise/server/workflow/config",
        "//proto:build_event_stream_go_proto",
        "//server/remote_cache/cachetools",
        "//server/remote_cache/digest",
        "//server/util/flagutil",
        "//server/util/git",
        "//server/util/grpc_client",
        "//server/util/lockingbuffer",
        "//server/util/log",
        "//server/util/status",
        "@com_github_google_shlex//:shlex",
        "@com_github_google_uuid//:uuid",
        "@com_github_logrusorgru_aurora//:aurora",
        "@go_googleapis//google/bytestream:bytestream_go_proto",
        "@in_gopkg_yaml_v2//:yaml_v2",
        "@org_golang_google_grpc//metadata",
        "@org_golang_google_grpc//status",
    ],
)

go_binary(
    name = "ci_runner",
    embed = [":main"],
    pure = "on",
    static = "on",
)

<<<<<<< HEAD
# The ci_runner target does not appear in the resulting bundle when adding it
# directly to embedsrcs of //enterprise:bundle. This genrule works around that
# issue.
=======
>>>>>>> b60cdacb
genrule(
    name = "embedsrcs_compatible_ci_runner",
    srcs = [":ci_runner"],
    outs = ["buildbuddy_ci_runner"],
    cmd_bash = "cp $(SRCS) $@",
)

# Note: the CI runner image only includes the setup needed for the CI runner;
# it doesn't include the CI runner binary itself. We ship the CI runner binary
# to the CAS and the executor downloads it as needed.
container_image(
    name = "ci_runner_image",
    base = "@ci_runner_image//image:dockerfile_image.tar",
    tags = ["manual"],
)

container_image(
    name = "ci_runner_debug_image",
    base = "@ci_runner_debug_image//image:dockerfile_image.tar",
    tags = ["manual"],
)<|MERGE_RESOLUTION|>--- conflicted
+++ resolved
@@ -1,19 +1,12 @@
 load("@io_bazel_rules_go//go:def.bzl", "go_binary", "go_library")
 load("@io_bazel_rules_docker//container:container.bzl", "container_image")
 
-<<<<<<< HEAD
-package(default_visibility = [
-    "//enterprise:__subpackages__",
-    "@buildbuddy_internal//enterprise:__subpackages__",
-])
-=======
 package(
     default_visibility = [
         "//enterprise:__subpackages__",
         "@buildbuddy_internal//enterprise:__subpackages__",
     ],
 )
->>>>>>> b60cdacb
 
 go_library(
     name = "main",
@@ -49,12 +42,9 @@
     static = "on",
 )
 
-<<<<<<< HEAD
 # The ci_runner target does not appear in the resulting bundle when adding it
 # directly to embedsrcs of //enterprise:bundle. This genrule works around that
 # issue.
-=======
->>>>>>> b60cdacb
 genrule(
     name = "embedsrcs_compatible_ci_runner",
     srcs = [":ci_runner"],
