package buildbuddy_enterprise

import (
	"bytes"
	"errors"
	"fmt"
	"io"
	"net/http"
	"net/http/cookiejar"
	"net/url"
	"testing"

	"github.com/buildbuddy-io/buildbuddy/enterprise/server/testutil/testredis"
	"github.com/buildbuddy-io/buildbuddy/server/testutil/app"
	"github.com/golang/protobuf/proto"
	"github.com/stretchr/testify/require"

	ctxpb "github.com/buildbuddy-io/buildbuddy/proto/context"
	uspb "github.com/buildbuddy-io/buildbuddy/proto/user"
)

const (
	jwtHMACKey = "test"

	DefaultConfig = "enterprise/config/test/buildbuddy.fakeauth.yaml"
	NoAuthConfig  = "enterprise/config/test/buildbuddy.noauth.yaml"
)

func Run(t *testing.T, args ...string) *app.App {
	return RunWithConfig(t, DefaultConfig, args...)
}

func RunWithConfig(t *testing.T, configPath string, args ...string) *app.App {
	redisTarget := testredis.Start(t)
	commandArgs := []string{
		fmt.Sprintf("--telemetry_port=%d", app.FreePort(t)),
		"--app_directory=/enterprise/app",
		"--app.default_redis_target=" + redisTarget,
		"--auth.enable_self_auth=true",
<<<<<<< HEAD
		"--auth.jwt_key=" + jwtHMACKey,
=======
>>>>>>> 3c701132
	}
	commandArgs = append(commandArgs, args...)
	return app.Run(
		t,
		/* commandPath= */ "enterprise/server/cmd/server/buildbuddy_/buildbuddy",
		commandArgs,
		/* configPath= */ configPath,
	)
}

// WebClient is a lightweight client for testing enterprise functionality that
// is only supported via the Web UI.
//
// In particular, it is needed for BuildBuddyService RPCs that require admin
// rights, because regular gRPCs currently only support API key authentication
// (or JWT authentication where the JWTs are derived from API keys), but API
// keys are currently assigned the default role (developer).
type WebClient struct {
	t *testing.T
	a *app.App

	// HTTPClient is the underlying HTTP client, which has the login cookies for
	// the user set in the cookie jar.
	HTTPClient *http.Client
	// RequestContext is used for protolet RPCs.
	RequestContext *ctxpb.RequestContext
}

// RPC makes a gRPC request over HTTP using the Web client's login cookies.
func (c *WebClient) RPC(method string, req proto.Message, res proto.Message) error {
	return rpcOverHTTP(c.t, c.a, c.HTTPClient, method, req, res)
}

// LoginAsDefaultSelfAuthUser logs in as the default self-auth user and returns
// a WebClient that can be used to make Web RPCs as that user.
func LoginAsDefaultSelfAuthUser(t *testing.T, a *app.App) *WebClient {
	jar, err := cookiejar.New(nil /*=options*/)
	require.NoError(t, err)
	client := &http.Client{Jar: jar}

	escapedAppURL := url.QueryEscape(a.HTTPURL())
	loginURL := fmt.Sprintf(
		"%s/login/?issuer_url=%s&redirect_url=%s",
		a.HTTPURL(), escapedAppURL, escapedAppURL)

	res, err := client.Get(loginURL)
	require.NoError(t, err)
	io.ReadAll(res.Body)
	res.Body.Close()

	u, err := url.Parse(a.HTTPURL())
	require.NoError(t, err)
	cookies := jar.Cookies(u)
	jwt := ""
	for _, c := range cookies {
		if c.Name == "Authorization" {
			jwt = c.Value
		}
	}
	require.NotEmpty(t, jwt, "missing 'Authorization' cookie. All cookies: %v", cookies)

	// Note: the client should have the Authorization cookie in the jar at this
	// point, so all subsequent rpcOverHTTP requests here will include the JWT.
	// We need to use rpcOverHTTP for the user bootstrap since we rely on the
	// user token which is only populated in the HTTP auth flow.
	uRes := &uspb.GetUserResponse{}
	if err := rpcOverHTTP(t, a, client, "GetUser", nil /*=req*/, uRes); err != nil {
		// Create user if one doesn't exist.
		require.Contains(t, err.Error(), "not found")

		err := rpcOverHTTP(t, a, client, "CreateUser", nil /*=req*/, nil /*=res*/)
		require.NoError(t, err)

		err = rpcOverHTTP(t, a, client, "GetUser", nil /*=req*/, uRes)
		require.NoError(t, err)
	}

	return &WebClient{
		t:          t,
		a:          a,
		HTTPClient: client,
		RequestContext: &ctxpb.RequestContext{
			UserId:  uRes.DisplayUser.UserId,
			GroupId: uRes.SelectedGroupId,
		},
	}
}

func rpcOverHTTP(t *testing.T, a *app.App, client *http.Client, method string, req proto.Message, res proto.Message) error {
	reqBytes := []byte{}
	if req != nil {
		var err error
		reqBytes, err = proto.Marshal(req)
		require.NoError(t, err)
	}
	httpReq, err := http.NewRequest("GET", fmt.Sprintf("%s/rpc/BuildBuddyService/%s", a.HTTPURL(), method), bytes.NewReader(reqBytes))
	require.NoError(t, err)
	httpReq.Header.Add("Content-Type", "application/proto")

	httpRes, err := client.Do(httpReq)
	require.NoError(t, err)

	defer httpRes.Body.Close()
	resBytes, err := io.ReadAll(httpRes.Body)
	require.NoError(t, err)

	if httpRes.StatusCode >= 400 {
		return errors.New(string(resBytes))
	}

	if res != nil {
		err = proto.Unmarshal(resBytes, res)
		require.NoError(t, err)
	}
	return nil
}<|MERGE_RESOLUTION|>--- conflicted
+++ resolved
@@ -20,8 +20,6 @@
 )
 
 const (
-	jwtHMACKey = "test"
-
 	DefaultConfig = "enterprise/config/test/buildbuddy.fakeauth.yaml"
 	NoAuthConfig  = "enterprise/config/test/buildbuddy.noauth.yaml"
 )
@@ -37,10 +35,6 @@
 		"--app_directory=/enterprise/app",
 		"--app.default_redis_target=" + redisTarget,
 		"--auth.enable_self_auth=true",
-<<<<<<< HEAD
-		"--auth.jwt_key=" + jwtHMACKey,
-=======
->>>>>>> 3c701132
 	}
 	commandArgs = append(commandArgs, args...)
 	return app.Run(
