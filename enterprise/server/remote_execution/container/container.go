package container

import (
	"context"
	"fmt"
	"io"

	"github.com/buildbuddy-io/buildbuddy/server/interfaces"
	"github.com/buildbuddy-io/buildbuddy/server/util/tracing"
	"go.opentelemetry.io/otel/attribute"
	"go.opentelemetry.io/otel/trace"

	repb "github.com/buildbuddy-io/buildbuddy/proto/remote_execution"
)

// Stats holds represents a container's held resources.
type Stats struct {
	MemoryUsageBytes int64

	// TODO: add CPU usage once we have a reliable way to measure it.
	// CPU only applies to bare execution, since Docker and Containerd containers
	// are frozen when not in use, reducing their CPU usage to 0.
}

<<<<<<< HEAD
type FilesystemLayout struct {
=======
type FileSystemLayout struct {
>>>>>>> 306de607
	Inputs      *repb.Tree
	OutputDirs  []string
	OutputFiles []string
}

// CommandContainer provides an execution environment for commands.
type CommandContainer interface {
	// Run the given command within the container and remove the container after
	// it is done executing.
	//
	// It is approximately the same as calling PullImageIfNecessary, Create,
	// Exec, then Remove.
	Run(ctx context.Context, command *repb.Command, workingDir string, fsLayout *FilesystemLayout) *interfaces.CommandResult

	// PullImageIfNecessary pulls the container image if it is not already
	// available locally.
	PullImageIfNecessary(ctx context.Context) error

	// Create creates a new container and starts a top-level process inside it
	// (`sleep infinity`) so that it stays alive and running until explicitly
	// removed. Note, this works slightly differently than commands like
	// `docker create` or `ctr containers create` -- in addition to creating the
	// container, it also puts it in a "ready to execute" state by starting the
	// top level process.
	Create(ctx context.Context, workingDir string) error
	// Exec runs a command inside a container, with the same working dir set when
	// creating the container.
	// If stdin is non-nil, the contents of stdin reader will be piped to the stdin of
	// the executed process.
	// If stdout is non-nil, the stdout of the executed process will be written to the
	// stdout writer.
	Exec(ctx context.Context, command *repb.Command, fsLayout *FilesystemLayout, stdin io.Reader, stdout io.Writer) *interfaces.CommandResult
	// Unpause un-freezes a container so that it can be used to execute commands.
	Unpause(ctx context.Context) error
	// Pause freezes a container so that it no longer consumes CPU resources.
	Pause(ctx context.Context) error
	// Remove kills any processes currently running inside the container and
	// removes any resources associated with the container itself.
	Remove(ctx context.Context) error

	// Stats returns the current resource usage of this container.
	Stats(ctx context.Context) (*Stats, error)
}

// TracedCommandContainer is a wrapper that creates tracing spans for all CommandContainer methods.
type TracedCommandContainer struct {
	delegate CommandContainer
	implAttr attribute.KeyValue
}

func (t *TracedCommandContainer) Run(ctx context.Context, command *repb.Command, workingDir string, fsLayout *FilesystemLayout) *interfaces.CommandResult {
	ctx, span := tracing.StartSpan(ctx, trace.WithAttributes(t.implAttr))
	defer span.End()
	return t.delegate.Run(ctx, command, workingDir, fsLayout)
}

func (t *TracedCommandContainer) PullImageIfNecessary(ctx context.Context) error {
	ctx, span := tracing.StartSpan(ctx, trace.WithAttributes(t.implAttr))
	defer span.End()
	return t.delegate.PullImageIfNecessary(ctx)
}

func (t *TracedCommandContainer) Create(ctx context.Context, workingDir string) error {
	ctx, span := tracing.StartSpan(ctx, trace.WithAttributes(t.implAttr))
	defer span.End()
	return t.delegate.Create(ctx, workingDir)
}

func (t *TracedCommandContainer) Exec(ctx context.Context, command *repb.Command, fsLayout *FilesystemLayout, stdin io.Reader, stdout io.Writer) *interfaces.CommandResult {
	ctx, span := tracing.StartSpan(ctx, trace.WithAttributes(t.implAttr))
	defer span.End()
	return t.delegate.Exec(ctx, command, fsLayout, stdin, stdout)
}

func (t *TracedCommandContainer) Unpause(ctx context.Context) error {
	ctx, span := tracing.StartSpan(ctx, trace.WithAttributes(t.implAttr))
	defer span.End()
	return t.delegate.Unpause(ctx)
}

func (t *TracedCommandContainer) Pause(ctx context.Context) error {
	ctx, span := tracing.StartSpan(ctx, trace.WithAttributes(t.implAttr))
	defer span.End()
	return t.delegate.Pause(ctx)
}

func (t *TracedCommandContainer) Remove(ctx context.Context) error {
	ctx, span := tracing.StartSpan(ctx, trace.WithAttributes(t.implAttr))
	defer span.End()
	return t.delegate.Remove(ctx)
}

func (t *TracedCommandContainer) Stats(ctx context.Context) (*Stats, error) {
	ctx, span := tracing.StartSpan(ctx, trace.WithAttributes(t.implAttr))
	defer span.End()
	return t.delegate.Stats(ctx)
}

func NewTracedCommandContainer(delegate CommandContainer) *TracedCommandContainer {
	return &TracedCommandContainer{
		delegate: delegate,
		implAttr: attribute.String("container.impl", fmt.Sprintf("%T", delegate)),
	}
}<|MERGE_RESOLUTION|>--- conflicted
+++ resolved
@@ -22,11 +22,7 @@
 	// are frozen when not in use, reducing their CPU usage to 0.
 }
 
-<<<<<<< HEAD
-type FilesystemLayout struct {
-=======
 type FileSystemLayout struct {
->>>>>>> 306de607
 	Inputs      *repb.Tree
 	OutputDirs  []string
 	OutputFiles []string
@@ -39,7 +35,7 @@
 	//
 	// It is approximately the same as calling PullImageIfNecessary, Create,
 	// Exec, then Remove.
-	Run(ctx context.Context, command *repb.Command, workingDir string, fsLayout *FilesystemLayout) *interfaces.CommandResult
+	Run(ctx context.Context, task *repb.ExecutionTask, workingDir string, fsLayout *FileSystemLayout) *interfaces.CommandResult
 
 	// PullImageIfNecessary pulls the container image if it is not already
 	// available locally.
@@ -58,7 +54,7 @@
 	// the executed process.
 	// If stdout is non-nil, the stdout of the executed process will be written to the
 	// stdout writer.
-	Exec(ctx context.Context, command *repb.Command, fsLayout *FilesystemLayout, stdin io.Reader, stdout io.Writer) *interfaces.CommandResult
+	Exec(ctx context.Context, task *repb.ExecutionTask, fsLayout *FileSystemLayout, stdin io.Reader, stdout io.Writer) *interfaces.CommandResult
 	// Unpause un-freezes a container so that it can be used to execute commands.
 	Unpause(ctx context.Context) error
 	// Pause freezes a container so that it no longer consumes CPU resources.
@@ -77,10 +73,10 @@
 	implAttr attribute.KeyValue
 }
 
-func (t *TracedCommandContainer) Run(ctx context.Context, command *repb.Command, workingDir string, fsLayout *FilesystemLayout) *interfaces.CommandResult {
+func (t *TracedCommandContainer) Run(ctx context.Context, task *repb.ExecutionTask, workingDir string, fsLayout *FileSystemLayout) *interfaces.CommandResult {
 	ctx, span := tracing.StartSpan(ctx, trace.WithAttributes(t.implAttr))
 	defer span.End()
-	return t.delegate.Run(ctx, command, workingDir, fsLayout)
+	return t.delegate.Run(ctx, task, workingDir, fsLayout)
 }
 
 func (t *TracedCommandContainer) PullImageIfNecessary(ctx context.Context) error {
@@ -95,10 +91,10 @@
 	return t.delegate.Create(ctx, workingDir)
 }
 
-func (t *TracedCommandContainer) Exec(ctx context.Context, command *repb.Command, fsLayout *FilesystemLayout, stdin io.Reader, stdout io.Writer) *interfaces.CommandResult {
+func (t *TracedCommandContainer) Exec(ctx context.Context, task *repb.ExecutionTask, fsLayout *FileSystemLayout, stdin io.Reader, stdout io.Writer) *interfaces.CommandResult {
 	ctx, span := tracing.StartSpan(ctx, trace.WithAttributes(t.implAttr))
 	defer span.End()
-	return t.delegate.Exec(ctx, command, fsLayout, stdin, stdout)
+	return t.delegate.Exec(ctx, task, fsLayout, stdin, stdout)
 }
 
 func (t *TracedCommandContainer) Unpause(ctx context.Context) error {
