--- conflicted
+++ resolved
@@ -3,11 +3,7 @@
 go_library(
     name = "hostedrunner",
     srcs = ["hostedrunner.go"],
-<<<<<<< HEAD
-    data = ["//enterprise/server/cmd/ci_runner"],
-=======
     data = ["//enterprise/server/cmd/ci_runner:buildbuddy_ci_runner"],
->>>>>>> b60cdacb
     importpath = "github.com/buildbuddy-io/buildbuddy/enterprise/server/hostedrunner",
     visibility = ["//visibility:public"],
     deps = [
