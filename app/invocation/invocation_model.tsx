--- conflicted
+++ resolved
@@ -263,17 +263,16 @@
     return this.invocations.find(() => true).role;
   }
 
-<<<<<<< HEAD
   isBazelInvocation() {
     return this.getRole() !== CI_RUNNER_ROLE;
   }
 
-=======
->>>>>>> 50ff3d60
   getTool() {
-    if (this.getRole() === CI_RUNNER_ROLE) return "BuildBuddy CI runner";
-
-    return `bazel v${this.started?.buildToolVersion} ` + this.started?.command || "build";
+    if (this.isBazelInvocation()) {
+      return `bazel v${this.started?.buildToolVersion} ` + this.started?.command || "build";
+    }
+
+    return "BuildBuddy CI runner";
   }
 
   getPattern() {
