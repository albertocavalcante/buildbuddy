package testauth

import (
	"context"
	"net/http"
	"regexp"

	"github.com/buildbuddy-io/buildbuddy/server/interfaces"
	"github.com/buildbuddy-io/buildbuddy/server/tables"
	"github.com/buildbuddy-io/buildbuddy/server/util/capabilities"
	"github.com/buildbuddy-io/buildbuddy/server/util/log"
	"github.com/buildbuddy-io/buildbuddy/server/util/role"
	"github.com/buildbuddy-io/buildbuddy/server/util/status"
	"github.com/dgrijalva/jwt-go"
	"google.golang.org/grpc/metadata"

	akpb "github.com/buildbuddy-io/buildbuddy/proto/api_key"
	ctxpb "github.com/buildbuddy-io/buildbuddy/proto/context"
	uidpb "github.com/buildbuddy-io/buildbuddy/proto/user_id"
)

// Do not use this authenticator in production. It is useful
// for *testing* flows that require authentication. In your test,
// create a new TestAuthenticator with some known set of users
// and then test that they are used.
//
// Example:
//   authenticator := testauth.NewTestAuthenticator(testauth.TestUsers("USER1", "GROUP1"))
//   testEnv.SetAuthenticator(authenticator)
//   ... test code that uses auth ...
//

const (
	testAuthenticationHeader = "test-auth-header"

	APIKeyHeader = "x-buildbuddy-api-key"
	jwtHeader    = "x-buildbuddy-jwt"
)

var (
	testApiKeyRegex = regexp.MustCompile(APIKeyHeader + "=([a-zA-Z0-9]+)")
	jwtTestKey      = []byte("testKey")
)

type TestUser struct {
	jwt.StandardClaims
	UserID                 string                        `json:"user_id"`
	GroupID                string                        `json:"group_id"`
	AllowedGroups          []string                      `json:"allowed_groups"`
	GroupMemberships       []*interfaces.GroupMembership `json:"group_memberships"`
	Capabilities           []akpb.ApiKey_Capability      `json:"capabilities"`
	UseGroupOwnedExecutors bool                          `json:"use_group_owned_executors,omitempty"`
}

func (c *TestUser) GetUserID() string                                  { return c.UserID }
func (c *TestUser) GetGroupID() string                                 { return c.GroupID }
func (c *TestUser) GetAllowedGroups() []string                         { return c.AllowedGroups }
func (c *TestUser) GetGroupMemberships() []*interfaces.GroupMembership { return c.GroupMemberships }
func (c *TestUser) IsAdmin() bool                                      { return false }
func (c *TestUser) HasCapability(cap akpb.ApiKey_Capability) bool {
	for _, cc := range c.Capabilities {
		if cap == cc {
			return true
		}
	}
	return false
}
func (c *TestUser) GetUseGroupOwnedExecutors() bool {
	return c.UseGroupOwnedExecutors
}

// TestUsers creates a map of test users from arguments of the form:
// user_id1, group_id1, user_id2, group_id2, ..., user_idN, group_idN
func TestUsers(vals ...string) map[string]interfaces.UserInfo {
	if len(vals)%2 != 0 {
		log.Errorf("You're calling TestUsers wrong!")
	}
	testUsers := make(map[string]interfaces.UserInfo, 0)
	var u *TestUser
	for i, val := range vals {
		if i%2 == 0 {
			u = &TestUser{UserID: val}
		} else {
			u.GroupID = val
			u.AllowedGroups = []string{val}
			u.GroupMemberships = []*interfaces.GroupMembership{
				{GroupID: val, Role: role.Default},
			}
			u.Capabilities = capabilities.DefaultAuthenticatedUserCapabilities
			testUsers[u.UserID] = u
		}
	}
	return testUsers
}

type TestAuthenticator struct {
	testUsers map[string]interfaces.UserInfo
}

func NewTestAuthenticator(testUsers map[string]interfaces.UserInfo) *TestAuthenticator {
	return &TestAuthenticator{
		testUsers: testUsers,
	}
}

func (a *TestAuthenticator) AuthenticatedHTTPContext(w http.ResponseWriter, r *http.Request) context.Context {
	headerVal := r.Header.Get(APIKeyHeader)
	if user, ok := a.testUsers[headerVal]; ok {
		return context.WithValue(r.Context(), testAuthenticationHeader, user)
	}
	return r.Context()
}

func (a *TestAuthenticator) AuthenticatedGRPCContext(ctx context.Context) context.Context {
	if grpcMD, ok := metadata.FromIncomingContext(ctx); ok {
		for _, h := range []string{APIKeyHeader, jwtHeader} {
			headerVals := grpcMD[h]
			for _, headerVal := range headerVals {
				if user, ok := a.testUsers[headerVal]; ok {
					return context.WithValue(ctx, testAuthenticationHeader, user)
				}
			}
		}
	}
	return ctx
}

func (a *TestAuthenticator) AuthenticateGRPCRequest(ctx context.Context) (interfaces.UserInfo, error) {
	if grpcMD, ok := metadata.FromIncomingContext(ctx); ok {
		for _, h := range []string{APIKeyHeader, jwtHeader} {
			headerVals := grpcMD[h]
			for _, headerVal := range headerVals {
				if user, ok := a.testUsers[headerVal]; ok {
					return user, nil
				}
			}
		}
	}
	return nil, status.PermissionDeniedError("invalid user")
}

func (a *TestAuthenticator) AuthenticatedUser(ctx context.Context) (interfaces.UserInfo, error) {
	uVal := ctx.Value(testAuthenticationHeader)
	u, ok := uVal.(interfaces.UserInfo)
	if ok {
		return u, nil
	}
	if jwt, ok := ctx.Value(jwtHeader).(string); ok {
		if u := a.testUsers[TestUserIDForJWT(jwt)]; u != nil {
			return u, nil
		}
	}
	return nil, status.UnauthenticatedError("User not found")
}

func (a *TestAuthenticator) FillUser(ctx context.Context, user *tables.User) error {
	return nil
}

func (a *TestAuthenticator) Login(w http.ResponseWriter, r *http.Request) {
	http.Redirect(w, r, "/", http.StatusTemporaryRedirect)
}

func (a *TestAuthenticator) Auth(w http.ResponseWriter, r *http.Request) {
	http.Redirect(w, r, "/", http.StatusTemporaryRedirect)
}

func (a *TestAuthenticator) Logout(w http.ResponseWriter, r *http.Request) {
	http.Redirect(w, r, "/", http.StatusTemporaryRedirect)
}

func (a *TestAuthenticator) ParseAPIKeyFromString(input string) string {
	matches := testApiKeyRegex.FindStringSubmatch(input)
	if matches != nil && len(matches) > 1 {
		return matches[1]
	}
	return ""
}

func (a *TestAuthenticator) AuthContextFromAPIKey(ctx context.Context, apiKey string) context.Context {
	ctx = context.WithValue(ctx, APIKeyHeader, apiKey)
	ctx = context.WithValue(ctx, testAuthenticationHeader, a.testUsers[apiKey])
	return ctx
}

func (a *TestAuthenticator) TrustedJWTFromAuthContext(ctx context.Context) string {
<<<<<<< HEAD
	jwt, _ := ctx.Value(jwtHeader).(string)
=======
	jwt, ok := ctx.Value(jwtHeader).(string)
	if !ok {
		return ""
	}
>>>>>>> 96891c86
	return jwt
}

func (a *TestAuthenticator) AuthContextFromTrustedJWT(ctx context.Context, jwt string) context.Context {
	return context.WithValue(ctx, jwtHeader, jwt)
}

func (a *TestAuthenticator) WithAuthenticatedUser(ctx context.Context, userID string) (context.Context, error) {
	userInfo, ok := a.testUsers[userID]
	if !ok {
		return nil, status.FailedPreconditionErrorf("User %q unknown to test authenticator.", userID)
	}
	ctx = context.WithValue(ctx, testAuthenticationHeader, userInfo)
	jwt, err := TestJWTForUserID(userInfo.GetUserID())
	if err != nil {
		return nil, err
	}
	ctx = context.WithValue(ctx, jwtHeader, jwt)
	return ctx, nil
}

func RequestContext(userID string, groupID string) *ctxpb.RequestContext {
	return &ctxpb.RequestContext{
		UserId: &uidpb.UserId{
			Id: userID,
		},
		GroupId: groupID,
	}
}

// WithAuthenticatedUserInfo sets the authenticated user to the given user.
func WithAuthenticatedUserInfo(ctx context.Context, userInfo interfaces.UserInfo) context.Context {
	return context.WithValue(ctx, testAuthenticationHeader, userInfo)
}

func TestJWTForUserID(userID string) (string, error) {
	return jwt.NewWithClaims(jwt.SigningMethodHS256, &TestUser{UserID: userID}).SignedString(jwtTestKey)
}

func TestUserIDForJWT(token string) string {
	claims := &TestUser{}
	jwt.ParseWithClaims(token, claims, func(token *jwt.Token) (interface{}, error) {
		return jwtTestKey, nil
	})
	return claims.UserID
}<|MERGE_RESOLUTION|>--- conflicted
+++ resolved
@@ -184,14 +184,10 @@
 }
 
 func (a *TestAuthenticator) TrustedJWTFromAuthContext(ctx context.Context) string {
-<<<<<<< HEAD
-	jwt, _ := ctx.Value(jwtHeader).(string)
-=======
 	jwt, ok := ctx.Value(jwtHeader).(string)
 	if !ok {
 		return ""
 	}
->>>>>>> 96891c86
 	return jwt
 }
 
