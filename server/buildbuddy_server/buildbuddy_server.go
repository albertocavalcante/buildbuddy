package buildbuddy_server

import (
	"context"
	"flag"
	"fmt"
	"net/http"
	"net/url"
	"strings"

	"github.com/buildbuddy-io/buildbuddy/server/build_event_protocol/build_event_handler"
	"github.com/buildbuddy-io/buildbuddy/server/bytestream"
	"github.com/buildbuddy-io/buildbuddy/server/environment"
	"github.com/buildbuddy-io/buildbuddy/server/ssl"
	"github.com/buildbuddy-io/buildbuddy/server/tables"
	"github.com/buildbuddy-io/buildbuddy/server/util/status"

	bzpb "github.com/buildbuddy-io/buildbuddy/proto/bazel_config"
	grpb "github.com/buildbuddy-io/buildbuddy/proto/group"
	inpb "github.com/buildbuddy-io/buildbuddy/proto/invocation"
	uspb "github.com/buildbuddy-io/buildbuddy/proto/user"
)

const (
	bytestreamProtocolPrefix = "bytestream://"
)

type BuildBuddyServer struct {
	env        environment.Env
	sslService *ssl.SSLService
}

func NewBuildBuddyServer(env environment.Env, sslService *ssl.SSLService) (*BuildBuddyServer, error) {
	return &BuildBuddyServer{
		env:        env,
		sslService: sslService,
	}, nil
}

func (s *BuildBuddyServer) GetInvocation(ctx context.Context, req *inpb.GetInvocationRequest) (*inpb.GetInvocationResponse, error) {
	if req.GetLookup().GetInvocationId() == "" {
		return nil, status.InvalidArgumentErrorf("GetInvocationRequest must contain a valid invocation_id")
	}

	inv, err := build_event_handler.LookupInvocation(s.env, ctx, req.GetLookup().GetInvocationId())
	if err != nil {
		return nil, err
	}
	return &inpb.GetInvocationResponse{
		Invocation: []*inpb.Invocation{
			inv,
		},
	}, nil
}

func (s *BuildBuddyServer) SearchInvocation(ctx context.Context, req *inpb.SearchInvocationRequest) (*inpb.SearchInvocationResponse, error) {
	if req == nil {
		return nil, status.InvalidArgumentErrorf("SearchInvocationRequest cannot be empty")
	}
	searcher := s.env.GetInvocationSearchService()
	if searcher == nil {
		return nil, fmt.Errorf("No searcher was configured")
	}
	if req.Query == nil {
		return nil, fmt.Errorf("A query must be provided")
	}
	return searcher.QueryInvocations(ctx, req)
}

func makeGroups(grps []*tables.Group) []*grpb.Group {
	r := make([]*grpb.Group, 0)
	for _, g := range grps {
		r = append(r, &grpb.Group{
			Id:           g.GroupID,
			Name:         g.Name,
			OwnedDomain:  g.OwnedDomain,
			GithubLinked: g.GithubToken != "",
		})
	}
	return r
}

func (s *BuildBuddyServer) GetUser(ctx context.Context, req *uspb.GetUserRequest) (*uspb.GetUserResponse, error) {
	userDB := s.env.GetUserDB()
	if userDB == nil {
		return nil, status.UnimplementedError("Not Implemented")
	}
	tu, err := userDB.GetUser(ctx)
	if err != nil {
		return nil, err
	}
	if tu == nil {
		return nil, status.UnauthenticatedError("User not found")
	}
	return &uspb.GetUserResponse{
		DisplayUser: tu.ToProto(),
		UserGroup:   makeGroups(tu.Groups),
	}, nil
}

func (s *BuildBuddyServer) CreateUser(ctx context.Context, req *uspb.CreateUserRequest) (*uspb.CreateUserResponse, error) {
	auth := s.env.GetAuthenticator()
	userDB := s.env.GetUserDB()
	if auth == nil || userDB == nil {
		return nil, status.UnimplementedError("Not Implemented")
	}
	tu := &tables.User{}
	if err := auth.FillUser(ctx, tu); err != nil {
		return nil, err
	}
	if err := userDB.InsertUser(ctx, tu); err != nil {
		return nil, err
	}
	return &uspb.CreateUserResponse{
		DisplayUser: tu.ToProto(),
	}, nil
}

func (s *BuildBuddyServer) CreateGroup(ctx context.Context, req *grpb.CreateGroupRequest) (*grpb.CreateGroupResponse, error) {
	auth := s.env.GetAuthenticator()
	userDB := s.env.GetUserDB()
	if auth == nil || userDB == nil {
		return nil, status.UnimplementedError("Not Implemented")
	}
	jwtUser := &tables.User{}
	if err := auth.FillUser(ctx, jwtUser); err != nil {
		return nil, err
	}

<<<<<<< HEAD
	groupName := strings.TrimSpace(req.Name)
=======
	groupName := strings.TrimSpace(req.GetName())
>>>>>>> a537b340
	if len(groupName) == 0 {
		return nil, status.InvalidArgumentError("Group name cannot be empty")
	}

<<<<<<< HEAD
	var groupOwnedDomain string = ""
	if req.AutoPopulateFromOwnedDomain {
=======
	groupOwnedDomain := ""
	if req.GetAutoPopulateFromOwnedDomain() {
>>>>>>> a537b340
		userEmailDomain := GetEmailDomain(jwtUser.Email)
		groupOwnedDomain = userEmailDomain
	}

	group := &tables.Group{
		UserID:      jwtUser.UserID,
		Name:        groupName,
		OwnedDomain: groupOwnedDomain,
	}
	if err := userDB.InsertOrUpdateGroup(ctx, group); err != nil {
		return nil, err
	}

	return &grpb.CreateGroupResponse{}, nil
}

func GetEmailDomain(email string) string {
	chunks := strings.Split(email, "@")
	return chunks[len(chunks)-1]
}

func (s *BuildBuddyServer) UpdateGroup(ctx context.Context, req *grpb.UpdateGroupRequest) (*grpb.UpdateGroupResponse, error) {
	return nil, status.UnimplementedError("Not Implemented")
}

func makeConfigOption(lifecycle, flagName, flagValue string) *bzpb.ConfigOption {
	return &bzpb.ConfigOption{
		Body:            fmt.Sprintf("%s --%s=%s", lifecycle, flagName, flagValue),
		OptionLifecycle: lifecycle,
		FlagName:        flagName,
		FlagValue:       flagValue,
	}
}

func assembleURL(host, scheme, port string) string {
	// Strip any existing port from host if we're setting a port.
	components := strings.Split(host, ":")
	if len(components) > 1 && port != "" {
		host = components[0]
	}

	url := scheme + "//" + host

	// Only append port if it's set and not 80.
	if port != "" && port != "80" {
		url = url + ":" + port
	}
	return url
}

func (s *BuildBuddyServer) getGroupAPIKey(ctx context.Context) string {
	if userDB := s.env.GetUserDB(); userDB != nil {
		if tu, _ := userDB.GetUser(ctx); tu != nil {
			for _, g := range tu.Groups {
				if g.OwnedDomain != "" && g.APIKey != "" {
					return g.APIKey
				}
			}
			// Still here? This user might have a self-owned group, let's check for that.
			for _, g := range tu.Groups {
				if g.GroupID == strings.Replace(tu.UserID, "US", "GR", 1) && g.APIKey != "" {
					return g.APIKey
				}
			}
			// Finally, fall back to any group with a WriteToken. This will be the
			// default group for on-prem use cases.
			for _, g := range tu.Groups {
				if g.APIKey != "" {
					return g.APIKey
				}
			}
		}
	}
	return ""
}

func insertPassword(rawURL, password string) string {
	if password == "" {
		return rawURL
	}
	return strings.Replace(rawURL, "://", "://"+password+"@", 1)
}

func getIntFlag(flagName string, defaultVal string) string {
	f := flag.Lookup(flagName)
	if f == nil {
		return defaultVal
	}
	return f.Value.String()
}

func (s *BuildBuddyServer) GetBazelConfig(ctx context.Context, req *bzpb.GetBazelConfigRequest) (*bzpb.GetBazelConfigResponse, error) {
	configOptions := make([]*bzpb.ConfigOption, 0)

	// Use config urls if they're set and fall back to host & protocol from request if not.
	resultsURL := s.env.GetConfigurator().GetAppBuildBuddyURL()
	if resultsURL == "" {
		resultsURL = assembleURL(req.Host, req.Protocol, "")
	}
	configOptions = append(configOptions, makeConfigOption("build", "bes_results_url", resultsURL+"/invocation/"))

	grpcPort := getIntFlag("grpc_port", "1985")
	eventsAPIURL := s.env.GetConfigurator().GetAppEventsAPIURL()
	if eventsAPIURL == "" {
		eventsAPIURL = assembleURL(req.Host, "grpc:", grpcPort)
	}
	groupAPIKey := s.getGroupAPIKey(ctx)
	eventsAPIURL = insertPassword(eventsAPIURL, groupAPIKey)
	configOptions = append(configOptions, makeConfigOption("build", "bes_backend", eventsAPIURL))

	if s.env.GetCache() != nil {
		cacheAPIURL := s.env.GetConfigurator().GetAppCacheAPIURL()
		if cacheAPIURL == "" {
			cacheAPIURL = assembleURL(req.Host, "grpc:", grpcPort)
		}
		cacheAPIURL = insertPassword(cacheAPIURL, groupAPIKey)
		configOptions = append(configOptions, makeConfigOption("build", "remote_cache", cacheAPIURL))
	}

	if s.env.GetConfigurator().GetRemoteExecutionConfig() != nil {
		remoteExecutionAPIURL := s.env.GetConfigurator().GetAppRemoteExecutionAPIURL()
		if remoteExecutionAPIURL == "" {
			remoteExecutionAPIURL = assembleURL(req.Host, "grpc:", grpcPort)
		}
		remoteExecutionAPIURL = insertPassword(remoteExecutionAPIURL, groupAPIKey)
		configOptions = append(configOptions, makeConfigOption("build", "remote_executor", remoteExecutionAPIURL))
	}

	cerificate := &bzpb.Certificate{}
	if req.GetIncludeCertificate() && s.sslService.IsCertGenerationEnabled() && groupAPIKey != "" {
		cert, key, err := s.sslService.GenerateCerts(groupAPIKey)
		if err != nil {
			return nil, fmt.Errorf("Error generating cert: %+v", err)
		}
		cerificate = &bzpb.Certificate{
			Cert: cert,
			Key:  key,
		}
	}

	return &bzpb.GetBazelConfigResponse{
		ConfigOption: configOptions,
		Certificate:  cerificate,
	}, nil
}

func (s *BuildBuddyServer) GetInvocationStat(ctx context.Context, req *inpb.GetInvocationStatRequest) (*inpb.GetInvocationStatResponse, error) {
	if iss := s.env.GetInvocationStatService(); iss != nil {
		return iss.GetInvocationStat(ctx, req)
	}
	return nil, status.UnimplementedError("Not implemented")
}

type bsLookup struct {
	URL      *url.URL
	Filename string
}

func getBestFilename(filename, blobname string) string {
	// First try to use the filename parameter
	parts := strings.Split(filename, "/")
	name := parts[len(parts)-1]
	if name != "" {
		return name
	}
	// Next try to extract a reasonable name from the blob name.
	parts = strings.Split(blobname, "/")
	if len(parts) == 4 {
		return parts[2]
	}
	// Finally, just return the blobname.
	return blobname
}

func parseByteStreamURL(bsURL, filename string) (*bsLookup, error) {
	if strings.HasPrefix(bsURL, bytestreamProtocolPrefix) {
		u, err := url.Parse(bsURL)
		if err != nil {
			return nil, err
		}
		return &bsLookup{
			URL:      u,
			Filename: getBestFilename(filename, u.RequestURI()),
		}, nil
	}
	return nil, fmt.Errorf("unparsable bytestream URL: '%s'", bsURL)
}

// Handle requests for build logs and artifacts by looking them up in from our
// cache servers using the bytestream API.
func (s *BuildBuddyServer) ServeHTTP(w http.ResponseWriter, r *http.Request) {
	params := r.URL.Query()
	lookup, err := parseByteStreamURL(params.Get("bytestream_url"), params.Get("filename"))
	if err != nil {
		http.Error(w, err.Error(), http.StatusBadRequest)
		return
	}

	group, err := s.env.GetInvocationDB().LookupGroupFromInvocation(r.Context(), params.Get("invocation_id"))
	if err == nil && group != nil && lookup.URL.User == nil {
		lookup.URL.User = url.User(group.APIKey)
	}

	// Stream the file back to our client
	w.Header().Set("Content-Disposition", fmt.Sprintf("attachment; filename=%s", lookup.Filename))
	w.Header().Set("Content-Type", "application/octet-stream")

	// TODO(siggisim): Figure out why this JWT is overriding authority auth and remove.
	ctx := context.WithValue(r.Context(), "x-buildbuddy-jwt", nil)

	err = bytestream.StreamBytestreamFile(ctx, s.env, lookup.URL, func(data []byte) {
		w.Write(data)
	})

	if err != nil {
		http.Error(w, err.Error(), http.StatusNotFound)
		return
	}
}<|MERGE_RESOLUTION|>--- conflicted
+++ resolved
@@ -127,22 +127,13 @@
 		return nil, err
 	}
 
-<<<<<<< HEAD
-	groupName := strings.TrimSpace(req.Name)
-=======
 	groupName := strings.TrimSpace(req.GetName())
->>>>>>> a537b340
 	if len(groupName) == 0 {
 		return nil, status.InvalidArgumentError("Group name cannot be empty")
 	}
 
-<<<<<<< HEAD
-	var groupOwnedDomain string = ""
-	if req.AutoPopulateFromOwnedDomain {
-=======
 	groupOwnedDomain := ""
 	if req.GetAutoPopulateFromOwnedDomain() {
->>>>>>> a537b340
 		userEmailDomain := GetEmailDomain(jwtUser.Email)
 		groupOwnedDomain = userEmailDomain
 	}
