load("@rules_proto//proto:defs.bzl", "proto_library")
load("@io_bazel_rules_go//proto:def.bzl", "go_proto_library")
load(":defs.bzl", "ts_proto_library")

package(default_visibility = ["//visibility:public"])

proto_library(
    name = "acl_proto",
    srcs = ["acl.proto"],
    deps = [
        ":user_id_proto",
    ],
)

proto_library(
    name = "api_key_proto",
    srcs = ["api_key.proto"],
    deps = [
        ":context_proto",
    ],
)

proto_library(
    name = "build_status_proto",
    srcs = [
        "build_status.proto",
    ],
    deps = [
        "@com_google_protobuf//:any_proto",
    ],
)

proto_library(
    name = "build_events_proto",
    srcs = [
        "build_events.proto",
    ],
    deps = [
        ":build_status_proto",
        "@com_google_protobuf//:any_proto",
        "@com_google_protobuf//:timestamp_proto",
    ],
)

proto_library(
    name = "cache_proto",
    srcs = [
        "cache.proto",
    ],
)

proto_library(
    name = "config_proto",
    srcs = [
        "config.proto",
    ],
)

proto_library(
    name = "distributed_cache_proto",
    srcs = [
        "distributed_cache.proto",
    ],
)

proto_library(
    name = "execution_stats_proto",
    srcs = [
        "execution_stats.proto",
    ],
    deps = [
        ":acl_proto",
        ":context_proto",
        ":remote_execution_proto",
        "@com_google_protobuf//:duration_proto",
        "@go_googleapis//google/rpc:status_proto",
    ],
)

proto_library(
    name = "publish_build_event_proto",
    srcs = [
        "publish_build_event.proto",
    ],
    deps = [
        ":build_events_proto",
        "@com_google_protobuf//:duration_proto",
        "@com_google_protobuf//:empty_proto",
        "@go_googleapis//google/api:annotations_proto",
    ],
)

proto_library(
    name = "raft_proto",
    srcs = [
        "raft.proto",
    ],
    deps = [
        ":remote_execution_proto",
        "@go_googleapis//google/rpc:status_proto",
    ],
)

proto_library(
    name = "target_proto",
    srcs = [
        "target.proto",
    ],
    deps = [
        ":context_proto",
        "//proto/api/v1:common_proto",
    ],
)

proto_library(
    name = "usage_proto",
    srcs = [
        "usage.proto",
    ],
    deps = [
        ":context_proto",
    ],
)

proto_library(
    name = "eventlog_proto",
    srcs = [
        "eventlog.proto",
    ],
    deps = [
        ":context_proto",
    ],
)

proto_library(
    name = "workflow_proto",
    srcs = [
        "workflow.proto",
    ],
    deps = [
        ":context_proto",
    ],
)

proto_library(
    name = "runner_proto",
    srcs = [
        "runner.proto",
    ],
    deps = [
        ":context_proto",
    ],
)

proto_library(
    name = "vmexec_proto",
    srcs = ["vmexec.proto"],
)

proto_library(
    name = "vmvfs_proto",
    srcs = ["vmvfs.proto"],
    deps = [":remote_execution_proto"],
)

proto_library(
    name = "vfs_proto",
    srcs = ["vfs.proto"],
)

proto_library(
    name = "build_event_stream_proto",
    srcs = ["build_event_stream.proto"],
    deps = [
        ":command_line_proto",
        ":invocation_policy_proto",
    ],
)

proto_library(
    name = "invocation_policy_proto",
    srcs = ["invocation_policy.proto"],
)

proto_library(
    name = "command_line_proto",
    srcs = ["command_line.proto"],
    deps = [
        ":option_filters_proto",
    ],
)

proto_library(
    name = "option_filters_proto",
    srcs = ["option_filters.proto"],
)

proto_library(
    name = "invocation_proto",
    srcs = ["invocation.proto"],
    deps = [
        ":acl_proto",
        ":build_event_stream_proto",
        ":cache_proto",
        ":command_line_proto",
        ":context_proto",
        "@com_google_protobuf//:timestamp_proto",
    ],
)

proto_library(
    name = "user_proto",
    srcs = ["user.proto"],
    exports = [":user_id_proto"],
    deps = [
        ":context_proto",
        ":group_proto",
        ":user_id_proto",
    ],
)

proto_library(
    name = "user_id_proto",
    srcs = ["user_id.proto"],
)

proto_library(
    name = "group_proto",
    srcs = [
        "grp.proto",
    ],
    deps = [
        ":context_proto",
        ":user_id_proto",
    ],
)

proto_library(
    name = "context_proto",
    srcs = ["context.proto"],
    deps = [
        ":user_id_proto",
    ],
)

proto_library(
    name = "raft_service_proto",
    srcs = ["raft_service.proto"],
    deps = [
        ":raft_proto",
    ],
)

proto_library(
    name = "buildbuddy_service_proto",
    srcs = ["buildbuddy_service.proto"],
    deps = [
        ":api_key_proto",
        ":bazel_config_proto",
        ":eventlog_proto",
        ":execution_stats_proto",
        ":group_proto",
        ":invocation_proto",
        ":runner_proto",
        ":scheduler_proto",
        ":target_proto",
        ":usage_proto",
        ":user_proto",
        ":workflow_proto",
    ],
)

proto_library(
    name = "semver_proto",
    srcs = ["semver.proto"],
)

proto_library(
    name = "remote_asset_proto",
    srcs = ["remote_asset.proto"],
    deps = [
        ":remote_execution_proto",
        ":semver_proto",
        "@com_google_protobuf//:duration_proto",
        "@com_google_protobuf//:timestamp_proto",
        "@go_googleapis//google/api:annotations_proto",
        "@go_googleapis//google/longrunning:longrunning_proto",
        "@go_googleapis//google/rpc:status_proto",
    ],
)

proto_library(
    name = "remote_execution_proto",
    srcs = ["remote_execution.proto"],
    deps = [
        ":semver_proto",
        "@com_google_protobuf//:duration_proto",
        "@com_google_protobuf//:timestamp_proto",
        "@go_googleapis//google/api:annotations_proto",
        "@go_googleapis//google/longrunning:longrunning_proto",
        "@go_googleapis//google/rpc:status_proto",
    ],
)

proto_library(
    name = "bazel_config_proto",
    srcs = ["bazel_config.proto"],
    deps = [
        ":api_key_proto",
        ":context_proto",
    ],
)

proto_library(
    name = "telemetry_proto",
    srcs = ["telemetry.proto"],
    deps = [
        "@go_googleapis//google/rpc:status_proto",
    ],
)

proto_library(
    name = "scheduler_proto",
    srcs = ["scheduler.proto"],
    deps = [
        ":acl_proto",
        ":context_proto",
        ":trace_proto",
    ],
)

proto_library(
    name = "trace_proto",
    srcs = ["trace.proto"],
)

proto_library(
    name = "worker_proto",
    srcs = ["worker.proto"],
)

# Go proto rules below here

go_proto_library(
    name = "acl_go_proto",
    importpath = "github.com/buildbuddy-io/buildbuddy/proto/acl",
    proto = ":acl_proto",
    deps = [
        ":user_id_go_proto",
    ],
)

go_proto_library(
    name = "api_key_go_proto",
    importpath = "github.com/buildbuddy-io/buildbuddy/proto/api_key",
    proto = ":api_key_proto",
    deps = [
        ":context_go_proto",
    ],
)

go_proto_library(
    name = "build_status_go_proto",
    importpath = "github.com/buildbuddy-io/buildbuddy/proto/build_status",
    proto = ":build_status_proto",
)

go_proto_library(
    name = "build_events_go_proto",
    importpath = "github.com/buildbuddy-io/buildbuddy/proto/build_events",
    proto = ":build_events_proto",
    deps = [
        ":build_status_go_proto",
    ],
)

go_proto_library(
    name = "config_go_proto",
    importpath = "github.com/buildbuddy-io/buildbuddy/proto/config",
    proto = ":config_proto",
)

go_proto_library(
    name = "execution_stats_go_proto",
    importpath = "github.com/buildbuddy-io/buildbuddy/proto/execution_stats",
    proto = ":execution_stats_proto",
    deps = [
        ":acl_go_proto",
        ":context_go_proto",
        ":remote_execution_go_proto",
        "@go_googleapis//google/rpc:status_go_proto",
    ],
)

go_proto_library(
    name = "publish_build_event_go_proto",
    compilers = ["@io_bazel_rules_go//proto:go_grpc"],
    importpath = "github.com/buildbuddy-io/buildbuddy/proto/publish_build_event",
    proto = ":publish_build_event_proto",
    deps = [
        ":build_events_go_proto",
        "@go_googleapis//google/api:annotations_go_proto",
    ],
)

go_proto_library(
    name = "usage_go_proto",
    importpath = "github.com/buildbuddy-io/buildbuddy/proto/usage",
    proto = ":usage_proto",
    deps = [
        ":context_go_proto",
    ],
)

go_proto_library(
    name = "build_event_stream_go_proto",
    importpath = "github.com/buildbuddy-io/buildbuddy/proto/build_event_stream",
    proto = ":build_event_stream_proto",
    deps = [
        ":command_line_go_proto",
        ":invocation_policy_go_proto",
    ],
)

go_proto_library(
    name = "target_go_proto",
    importpath = "github.com/buildbuddy-io/buildbuddy/proto/target",
    proto = ":target_proto",
    deps = [
        ":context_go_proto",
        "//proto/api/v1:common_go_proto",
    ],
)

go_proto_library(
    name = "eventlog_go_proto",
    importpath = "github.com/buildbuddy-io/buildbuddy/proto/eventlog",
    proto = ":eventlog_proto",
    deps = [
        ":context_go_proto",
    ],
)

go_proto_library(
    name = "vmexec_go_proto",
    compilers = ["@io_bazel_rules_go//proto:go_grpc"],
    importpath = "github.com/buildbuddy-io/buildbuddy/proto/vmexec",
    proto = ":vmexec_proto",
    deps = [
    ],
)

go_proto_library(
    name = "vmvfs_go_proto",
    compilers = ["@io_bazel_rules_go//proto:go_grpc"],
    importpath = "github.com/buildbuddy-io/buildbuddy/proto/vmvfs",
    proto = ":vmvfs_proto",
    deps = [
        ":remote_execution_go_proto",
    ],
)

go_proto_library(
    name = "vfs_go_proto",
    compilers = ["@io_bazel_rules_go//proto:go_grpc"],
    importpath = "github.com/buildbuddy-io/buildbuddy/proto/vfs",
    proto = ":vfs_proto",
)

go_proto_library(
    name = "workflow_go_proto",
    importpath = "github.com/buildbuddy-io/buildbuddy/proto/workflow",
    proto = ":workflow_proto",
    deps = [
        ":context_go_proto",
    ],
)

go_proto_library(
<<<<<<< HEAD
    name = "raft_go_proto",
    importpath = "github.com/buildbuddy-io/buildbuddy/proto/raft",
    proto = ":raft_proto",
    deps = [
        ":remote_execution_go_proto",
        "@go_googleapis//google/rpc:status_go_proto",
=======
    name = "runner_go_proto",
    importpath = "github.com/buildbuddy-io/buildbuddy/proto/runner",
    proto = ":runner_proto",
    deps = [
        ":context_go_proto",
>>>>>>> 2d9851a8
    ],
)

go_proto_library(
    name = "invocation_policy_go_proto",
    importpath = "github.com/buildbuddy-io/buildbuddy/proto/blaze.invocation_policy",
    proto = ":invocation_policy_proto",
)

go_proto_library(
    name = "command_line_go_proto",
    importpath = "github.com/buildbuddy-io/buildbuddy/proto/command_line",
    proto = ":command_line_proto",
    deps = [
        ":option_filters_go_proto",
    ],
)

go_proto_library(
    name = "option_filters_go_proto",
    importpath = "github.com/buildbuddy-io/buildbuddy/proto/options",
    proto = ":option_filters_proto",
)

go_proto_library(
    name = "invocation_go_proto",
    importpath = "github.com/buildbuddy-io/buildbuddy/proto/invocation",
    proto = ":invocation_proto",
    deps = [
        ":acl_go_proto",
        ":build_event_stream_go_proto",
        ":cache_go_proto",
        ":command_line_go_proto",
        ":context_go_proto",
    ],
)

go_proto_library(
    name = "raft_service_go_proto",
    compilers = ["@io_bazel_rules_go//proto:go_grpc"],
    importpath = "github.com/buildbuddy-io/buildbuddy/proto/raft_service",
    proto = ":raft_service_proto",
    deps = [
        ":raft_go_proto",
    ],
)

go_proto_library(
    name = "buildbuddy_service_go_proto",
    compilers = ["@io_bazel_rules_go//proto:go_grpc"],
    importpath = "github.com/buildbuddy-io/buildbuddy/proto/buildbuddy_service",
    proto = ":buildbuddy_service_proto",
    deps = [
        ":api_key_go_proto",
        ":bazel_config_go_proto",
        ":eventlog_go_proto",
        ":execution_stats_go_proto",
        ":group_go_proto",
        ":invocation_go_proto",
        ":runner_go_proto",
        ":scheduler_go_proto",
        ":target_go_proto",
        ":usage_go_proto",
        ":user_go_proto",
        ":workflow_go_proto",
    ],
)

go_proto_library(
    name = "semver_go_proto",
    importpath = "github.com/buildbuddy-io/buildbuddy/proto/semver",
    proto = ":semver_proto",
)

go_proto_library(
    name = "user_id_go_proto",
    importpath = "github.com/buildbuddy-io/buildbuddy/proto/user_id",
    proto = ":user_id_proto",
)

go_proto_library(
    name = "user_go_proto",
    importpath = "github.com/buildbuddy-io/buildbuddy/proto/user",
    proto = ":user_proto",
    deps = [
        ":context_go_proto",
        ":group_go_proto",
        ":user_id_go_proto",
    ],
)

go_proto_library(
    name = "group_go_proto",
    importpath = "github.com/buildbuddy-io/buildbuddy/proto/group",
    proto = ":group_proto",
    deps = [
        ":context_go_proto",
        ":user_id_go_proto",
    ],
)

go_proto_library(
    name = "cache_go_proto",
    importpath = "github.com/buildbuddy-io/buildbuddy/proto/cache",
    proto = ":cache_proto",
)

go_proto_library(
    name = "context_go_proto",
    importpath = "github.com/buildbuddy-io/buildbuddy/proto/context",
    proto = ":context_proto",
    deps = [
        ":user_id_go_proto",
    ],
)

go_proto_library(
    name = "bazel_config_go_proto",
    importpath = "github.com/buildbuddy-io/buildbuddy/proto/bazel_config",
    proto = ":bazel_config_proto",
    deps = [
        ":api_key_go_proto",
        ":context_go_proto",
    ],
)

go_proto_library(
    name = "distributed_cache_go_proto",
    compilers = ["@io_bazel_rules_go//proto:go_grpc"],
    importpath = "github.com/buildbuddy-io/buildbuddy/proto/distributed_cache",
    proto = ":distributed_cache_proto",
    deps = [],
)

go_proto_library(
    name = "remote_asset_go_proto",
    compilers = ["@io_bazel_rules_go//proto:go_grpc"],
    importpath = "github.com/buildbuddy-io/buildbuddy/proto/remote_asset",
    proto = ":remote_asset_proto",
    deps = [
        ":remote_execution_go_proto",
        ":semver_go_proto",
        "@go_googleapis//google/api:annotations_go_proto",
        "@go_googleapis//google/longrunning:longrunning_go_proto",
        "@go_googleapis//google/rpc:status_go_proto",
    ],
)

go_proto_library(
    name = "remote_execution_go_proto",
    compilers = ["@io_bazel_rules_go//proto:go_grpc"],
    importpath = "github.com/buildbuddy-io/buildbuddy/proto/remote_execution",
    proto = ":remote_execution_proto",
    deps = [
        ":semver_go_proto",
        "@go_googleapis//google/api:annotations_go_proto",
        "@go_googleapis//google/longrunning:longrunning_go_proto",
        "@go_googleapis//google/rpc:status_go_proto",
    ],
)

go_proto_library(
    name = "telemetry_go_proto",
    compilers = ["@io_bazel_rules_go//proto:go_grpc"],
    importpath = "github.com/buildbuddy-io/buildbuddy/proto/telemetry",
    proto = ":telemetry_proto",
    deps = [
        "@go_googleapis//google/rpc:status_go_proto",
    ],
)

go_proto_library(
    name = "scheduler_go_proto",
    compilers = ["@io_bazel_rules_go//proto:go_grpc"],
    importpath = "github.com/buildbuddy-io/buildbuddy/proto/scheduler",
    proto = ":scheduler_proto",
    deps = [
        ":acl_go_proto",
        ":context_go_proto",
        ":trace_go_proto",
    ],
)

go_proto_library(
    name = "trace_go_proto",
    compilers = ["@io_bazel_rules_go//proto:go_grpc"],
    importpath = "github.com/buildbuddy-io/buildbuddy/proto/trace",
    proto = ":trace_proto",
)

go_proto_library(
    name = "worker_go_proto",
    compilers = ["@io_bazel_rules_go//proto:go_grpc"],
    importpath = "github.com/buildbuddy-io/buildbuddy/proto/worker",
    proto = ":worker_proto",
)

# TypeScript proto rules below here

ts_proto_library(
    name = "acl_ts_proto",
    proto = ":acl_proto",
)

ts_proto_library(
    name = "api_key_ts_proto",
    proto = ":api_key_proto",
)

ts_proto_library(
    name = "bazel_config_ts_proto",
    proto = ":bazel_config_proto",
)

ts_proto_library(
    name = "config_ts_proto",
    proto = ":config_proto",
)

ts_proto_library(
    name = "execution_stats_ts_proto",
    proto = ":execution_stats_proto",
)

ts_proto_library(
    name = "scheduler_ts_proto",
    proto = ":scheduler_proto",
)

ts_proto_library(
    name = "build_event_stream_ts_proto",
    proto = ":build_event_stream_proto",
)

ts_proto_library(
    name = "target_ts_proto",
    proto = ":target_proto",
)

ts_proto_library(
    name = "eventlog_ts_proto",
    proto = ":eventlog_proto",
)

ts_proto_library(
    name = "workflow_ts_proto",
    proto = ":workflow_proto",
)

ts_proto_library(
    name = "command_line_ts_proto",
    proto = ":command_line_proto",
)

ts_proto_library(
    name = "context_ts_proto",
    proto = ":context_proto",
)

ts_proto_library(
    name = "invocation_ts_proto",
    proto = ":invocation_proto",
)

ts_proto_library(
    name = "usage_ts_proto",
    proto = ":usage_proto",
)

ts_proto_library(
    name = "group_ts_proto",
    proto = ":group_proto",
)

ts_proto_library(
    name = "grpc_code_ts_proto",
    proto = "@go_googleapis//google/rpc:code_proto",
)

ts_proto_library(
    name = "timestamp_ts_proto",
    proto = "@com_google_protobuf//:timestamp_proto",
)

ts_proto_library(
    name = "cache_ts_proto",
    proto = ":cache_proto",
)

ts_proto_library(
    name = "user_id_ts_proto",
    proto = ":user_id_proto",
)

ts_proto_library(
    name = "user_ts_proto",
    proto = ":user_proto",
)

ts_proto_library(
    name = "buildbuddy_service_ts_proto",
    proto = ":buildbuddy_service_proto",
)

ts_proto_library(
    name = "remote_execution_ts_proto",
    proto = ":remote_execution_proto",
)

ts_proto_library(
    name = "runner_ts_proto",
    proto = ":runner_proto",
)<|MERGE_RESOLUTION|>--- conflicted
+++ resolved
@@ -477,20 +477,21 @@
 )
 
 go_proto_library(
-<<<<<<< HEAD
     name = "raft_go_proto",
     importpath = "github.com/buildbuddy-io/buildbuddy/proto/raft",
     proto = ":raft_proto",
     deps = [
         ":remote_execution_go_proto",
         "@go_googleapis//google/rpc:status_go_proto",
-=======
+    ],
+)
+
+go_proto_library(
     name = "runner_go_proto",
     importpath = "github.com/buildbuddy-io/buildbuddy/proto/runner",
     proto = ":runner_proto",
     deps = [
         ":context_go_proto",
->>>>>>> 2d9851a8
     ],
 )
 
